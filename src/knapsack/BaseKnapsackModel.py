--- conflicted
+++ resolved
@@ -32,7 +32,7 @@
     inputSpecs = InputData.parameterInputFactory('ExternalModel')
     inputSpecs.addParam('name', param_type=InputTypes.StringType, required=True)
     inputSpecs.addParam('subType', param_type=InputTypes.StringType, required=True)
-    inputSpecs.addSub(InputData.parameterInputFactory('capacity', contentType=InputTypes.FloatType))
+    inputSpecs.addSub(InputData.parameterInputFactory('capacity', contentType=InputTypes.StringType))
     inputSpecs.addSub(InputData.parameterInputFactory('penaltyFactor', contentType=InputTypes.FloatType))
     inputSpecs.addSub(InputData.parameterInputFactory('outcome', contentType=InputTypes.StringType))
     inputSpecs.addSub(InputData.parameterInputFactory('choiceValue', contentType=InputTypes.StringType))
@@ -69,22 +69,7 @@
       @ Out, None
     """
     container.mapping    = {}
-<<<<<<< HEAD
-    
-    for child in xmlNode:
-      if child.tag == 'capacity':
-        self.capacityID = child.text.strip()
-      elif child.tag == 'penaltyFactor':
-        self.penaltyFactor = float(child.text.strip())
-      elif child.tag == 'outcome':
-        self.outcome = child.text.strip()
-      elif child.tag == 'choiceValue':
-        self.choiceValue = child.text.strip()
-      elif child.tag == 'map':
-        container.mapping[child.text.strip()] = [child.get('value'),child.get('cost')]
-      elif child.tag == 'variables':
-        variables = [str(var.strip()) for var in child.text.split(",")]
-=======
+
     specs = self.getInputSpecs()()
     specs.parseNode(xmlNode)
     for node in specs.subparts:
@@ -102,7 +87,6 @@
         container.mapping[val] = [node.parameterValues['value'],node.parameterValues['cost']]
       elif name == 'variables':
         variables = val
->>>>>>> 71beee67
       else:
         raise IOError("BaseKnapsackModel: xml node " + name + " is not allowed")
 
@@ -123,17 +107,11 @@
       is satisfied
       @ In, container, object, self-like object where all the variables can be stored
       @ In, inputDict, dict, dictionary of inputs from RAVEN
-<<<<<<< HEAD
     """   
     totalValue = 0.0  
     
     self.capacity = inputDict[self.capacityID]
     
-=======
-    """
-    totalValue = 0.0
-
->>>>>>> 71beee67
     for key in container.mapping:
       if key in inputDict.keys() and inputDict[key] in [0.0,1.0]:
         if inputDict[key] == 1.0:
